import { useEffect, useState } from 'react';
<<<<<<< HEAD
import { fetchDashboard } from '../services/api.js';
import { useAppContext } from '../context/AppContext.jsx';
import ThreadsTabs from '../components/ThreadsTabs.jsx';
import StudyMaterials from '../components/StudyMaterials.jsx';
import GoalCard from '../components/GoalCard.jsx';
=======
import { fetchDashboard, fetchGoals, fetchPlans } from '../services/api.js';
import { useAppContext } from '../context/AppContext.jsx';
import ThreadsTabs from '../components/ThreadsTabs.jsx';
import StudyMaterials from '../components/StudyMaterials.jsx';
>>>>>>> 27801806
import PlanCard from '../components/PlanCard.jsx';

export default function Dashboard() {
  const { userId } = useAppContext();
  const [summary, setSummary] = useState(null);
  const [plans, setPlans] = useState([]);

  useEffect(() => {
    if (!userId) return;
    fetchDashboard(userId).then(setSummary).catch(console.error);
<<<<<<< HEAD
=======
    fetchGoals(userId).then(setGoals).catch(console.error);
    fetchPlans(userId).then(setPlans).catch(console.error);
>>>>>>> 27801806
  }, [userId]);

  return (
    <div className="dashboard">
      <ThreadsTabs />
<<<<<<< HEAD
=======
      <h2>Study Goals</h2>
      <ul>{goals.map((g) => (<li key={g.id}>{g.title}</li>))}</ul>
      <PlanCard plans={plans} />
>>>>>>> 27801806
      {summary && <p>Progress: {summary.progress}%</p>}
      <GoalCard />
      <PlanCard />
      <StudyMaterials />
    </div>
  );
}<|MERGE_RESOLUTION|>--- conflicted
+++ resolved
@@ -1,16 +1,10 @@
 import { useEffect, useState } from 'react';
-<<<<<<< HEAD
-import { fetchDashboard } from '../services/api.js';
 import { useAppContext } from '../context/AppContext.jsx';
 import ThreadsTabs from '../components/ThreadsTabs.jsx';
 import StudyMaterials from '../components/StudyMaterials.jsx';
 import GoalCard from '../components/GoalCard.jsx';
-=======
 import { fetchDashboard, fetchGoals, fetchPlans } from '../services/api.js';
-import { useAppContext } from '../context/AppContext.jsx';
 import ThreadsTabs from '../components/ThreadsTabs.jsx';
-import StudyMaterials from '../components/StudyMaterials.jsx';
->>>>>>> 27801806
 import PlanCard from '../components/PlanCard.jsx';
 
 export default function Dashboard() {
@@ -21,22 +15,16 @@
   useEffect(() => {
     if (!userId) return;
     fetchDashboard(userId).then(setSummary).catch(console.error);
-<<<<<<< HEAD
-=======
     fetchGoals(userId).then(setGoals).catch(console.error);
     fetchPlans(userId).then(setPlans).catch(console.error);
->>>>>>> 27801806
   }, [userId]);
 
   return (
     <div className="dashboard">
       <ThreadsTabs />
-<<<<<<< HEAD
-=======
       <h2>Study Goals</h2>
       <ul>{goals.map((g) => (<li key={g.id}>{g.title}</li>))}</ul>
       <PlanCard plans={plans} />
->>>>>>> 27801806
       {summary && <p>Progress: {summary.progress}%</p>}
       <GoalCard />
       <PlanCard />
