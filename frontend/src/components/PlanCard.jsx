import { useEffect, useState } from 'react';
import { fetchPlans } from '../services/api.js';
import { useAppContext } from '../context/AppContext.jsx';

<<<<<<< HEAD
export default function PlanCard() {
  const { userId } = useAppContext();
  const [plans, setPlans] = useState([]);
=======
/**
 * Display a list of study plans.
 *
 * @param {Object[]} plans - Array of plans returned from the API.
 * Each plan contains an id, optional due date and a list of goals
 * with at least a `title` field.
 */
const PlanCard = ({ plans = [] }) => (
  <div className="card">
    <h2>Plans</h2>
    {plans.length === 0 ? (
      <p>No plans yet.</p>
    ) : (
      <ul>
        {plans.map((plan) => (
          <li key={plan.id}>
            {plan.goals.map((g) => g.title).join(', ')}
            {plan.due_date ? ` - Due ${plan.due_date}` : ''}
          </li>
        ))}
      </ul>
    )}
  </div>
);
>>>>>>> 27801806

  useEffect(() => {
    if (!userId) return;
    fetchPlans(userId).then(setPlans).catch(console.error);
  }, [userId]);

  return (
    <div className="card">
      <h2>Plans</h2>
      {plans.length ? (
        <ul>
          {plans.map((p) => (
            <li key={p.id}>{p.recurrence || 'One-time'}{p.due_date ? ` - due ${p.due_date}` : ''}</li>
          ))}
        </ul>
      ) : (
        <p>No plans yet.</p>
      )}
    </div>
  );
}<|MERGE_RESOLUTION|>--- conflicted
+++ resolved
@@ -2,11 +2,6 @@
 import { fetchPlans } from '../services/api.js';
 import { useAppContext } from '../context/AppContext.jsx';
 
-<<<<<<< HEAD
-export default function PlanCard() {
-  const { userId } = useAppContext();
-  const [plans, setPlans] = useState([]);
-=======
 /**
  * Display a list of study plans.
  *
@@ -31,7 +26,6 @@
     )}
   </div>
 );
->>>>>>> 27801806
 
   useEffect(() => {
     if (!userId) return;
