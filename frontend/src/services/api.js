const BASE_URL = 'http://localhost:8000';

async function request(path, options = {}) {
  const response = await fetch(`${BASE_URL}${path}`, {
    headers: { 'Content-Type': 'application/json', ...(options.headers || {}) },
    ...options,
  });
  if (!response.ok) throw new Error(`Request failed: ${response.status}`);
  return response.json();
}

export const register = (data) => request('/register', { method: 'POST', body: JSON.stringify(data) });
export const login = (data) => request('/login', { method: 'POST', body: JSON.stringify(data) });
export const fetchThreads = (userId) => request(`/threads/${userId}`);
export const fetchHistory = (userId, threadId) => request(`/history/${userId}/${threadId}`);
export const sendChatMessage = (userId, threadId, message) =>
  request('/chat', { method: 'POST', body: JSON.stringify({ userId, threadId, message }) });
export const fetchDashboard = (userId) => request(`/dashboard/${userId}`);
export const fetchGoals = (userId) => request(`/goals/${userId}`);
<<<<<<< HEAD
export const fetchSummary = (userId, threadId) => request(`/summaries/${userId}/${threadId}`);
=======
>>>>>>> 27801806
export const fetchPlans = (userId) => request(`/plans/${userId}`);
export const fetchMaterials = (subject, category) => {
  const path = category ? `/materials/${subject}/${category}` : `/materials/${subject}`;
  return request(path);
};
export const submitFeedback = (data) =>
  request('/feedback', { method: 'POST', body: JSON.stringify(data) });<|MERGE_RESOLUTION|>--- conflicted
+++ resolved
@@ -17,10 +17,7 @@
   request('/chat', { method: 'POST', body: JSON.stringify({ userId, threadId, message }) });
 export const fetchDashboard = (userId) => request(`/dashboard/${userId}`);
 export const fetchGoals = (userId) => request(`/goals/${userId}`);
-<<<<<<< HEAD
 export const fetchSummary = (userId, threadId) => request(`/summaries/${userId}/${threadId}`);
-=======
->>>>>>> 27801806
 export const fetchPlans = (userId) => request(`/plans/${userId}`);
 export const fetchMaterials = (subject, category) => {
   const path = category ? `/materials/${subject}/${category}` : `/materials/${subject}`;
