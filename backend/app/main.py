--- conflicted
+++ resolved
@@ -555,7 +555,6 @@
     )
 
 
-<<<<<<< HEAD
 # ---------------------- Feedback Endpoints ----------------------
 
 @app.post("/feedback", response_model=schemas.Feedback, status_code=status.HTTP_201_CREATED)
@@ -611,7 +610,6 @@
         )
     return feedback_list
 
-=======
 # ---------------------- Summary Endpoints ----------------------
 
 @app.get("/summaries/{user_id}/{thread_id}", response_model=schemas.Summary)
@@ -652,7 +650,6 @@
         raise HTTPException(status_code=status.HTTP_404_NOT_FOUND, detail="Summary not found")
     db.commit()
     return summary
-=======
 # ---------------------- Plan Endpoints ----------------------
 
 @app.post("/plans", response_model=schemas.Plan, status_code=status.HTTP_201_CREATED)
@@ -751,7 +748,6 @@
     if cursor.rowcount == 0:
         raise HTTPException(status_code=status.HTTP_404_NOT_FOUND, detail="Plan not found")
     return {"status": "deleted"}
->>>>>>> c30bdf7e
 
 # ---------------------- Thread Endpoints ----------------------
 
