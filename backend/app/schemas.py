--- conflicted
+++ resolved
@@ -134,11 +134,9 @@
         from_attributes = True
 
 
-<<<<<<< HEAD
 class GoalTemplateRequest(BaseModel):
     """Request body for generating goals from a template."""
     user_id: int
-=======
 # ------------------------ Feedback Schemas ------------------------
 
 class FeedbackBase(BaseModel):
@@ -190,5 +188,4 @@
     created_at: str
 
     class Config:
-        from_attributes = True
->>>>>>> 1fbc513d
+        from_attributes = True