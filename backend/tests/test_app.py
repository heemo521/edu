--- conflicted
+++ resolved
@@ -51,7 +51,6 @@
         threads = self.client.get(f'/threads/{user_id}').json()
         thread_id = threads[0]['id']
         # Chat interactions
-<<<<<<< HEAD
         self.client.post(
             '/chat', json={'user_id': user_id, 'thread_id': 1, 'message': 'What is 1+1?'}
         )
@@ -60,12 +59,10 @@
         )
         # History
         hist = self.client.get(f'/history/{user_id}/1')
-=======
         self.client.post('/chat', json={'user_id': user_id, 'thread_id': thread_id, 'message': 'What is 1+1?'})
         self.client.post('/chat', json={'user_id': user_id, 'thread_id': thread_id, 'message': 'OK'})
         # History
         hist = self.client.get(f'/history/{user_id}/{thread_id}')
->>>>>>> 1fbc513d
         self.assertEqual(hist.status_code, 200)
         history = hist.json()
         self.assertEqual(len(history), 2)
@@ -91,7 +88,6 @@
         self.assertEqual(cancel.status_code, 200)
         self.assertEqual(cancel.json()['status'], 'inactive')
 
-<<<<<<< HEAD
     def test_goal_templates(self):
         # Register user
         reg = self.client.post('/register', json={'username': 'sara', 'password': 'pass', 'role': 'student'})
@@ -107,7 +103,6 @@
         list_res = self.client.get(f'/goals/{user_id}')
         self.assertEqual(list_res.status_code, 200)
         self.assertEqual(len(list_res.json()), 2)
-=======
     def test_summary_crud(self):
         reg = self.client.post('/register', json={'username': 'sum', 'password': 'pass', 'role': 'student'})
         user_id = reg.json()['id']
@@ -124,7 +119,6 @@
         self.assertEqual(upd.status_code, 200)
         get_res2 = self.client.get(f'/summaries/{user_id}/{thread_id}')
         self.assertEqual(get_res2.json()['summary'], 'updated')
->>>>>>> 1fbc513d
 
 
 if __name__ == '__main__':
